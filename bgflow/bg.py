import torch

from .distribution.energy import Energy
from .distribution.sampling import Sampler
from .utils.types import pack_tensor_in_tuple


def unnormalized_kl_div(prior, flow, target, n_samples, temperature=1.0):
    z = prior.sample(n_samples, temperature=temperature)
    z = pack_tensor_in_tuple(z)
    *x, dlogp = flow(*z, temperature=temperature)
    return target.energy(*x, temperature=temperature) - dlogp


def unormalized_nll(prior, flow, *x, temperature=1.0):
    *z, neg_dlogp = flow(*x, inverse=True, temperature=temperature)
    return prior.energy(*z, temperature=temperature) - neg_dlogp


def log_weights(*x, prior, flow, target, temperature=1.0, normalize=True):
    *z, neg_dlogp = flow(*x, inverse=True, temperature=temperature)
    return log_weights_given_latent(
        x, z, -neg_dlogp, prior, target, temperature=temperature, normalize=normalize
    )


def log_weights_given_latent(x, z, dlogp, prior, target, temperature=1.0, normalize=True):
    x = pack_tensor_in_tuple(x)
    z = pack_tensor_in_tuple(z)
    logw = (
        prior.energy(*z, temperature=temperature)
        + dlogp
        - target.energy(*x, temperature=temperature)
    )
    if normalize:
        logw = logw - torch.logsumexp(logw, dim=0)
    return logw.view(-1)


def effective_sample_size(log_weights):
    """Kish effective sample size; log weights don't have to be normalized"""
    return torch.exp(2*torch.logsumexp(log_weights, dim=0) - torch.logsumexp(2*log_weights, dim=0))


def sampling_efficiency(log_weights):
    """Kish effective sample size / sample size; log weights don't have to be normalized"""
    return effective_sample_size(log_weights) / len(log_weights)


class BoltzmannGenerator(Energy, Sampler):
    def __init__(self, prior, flow, target):
        """ Constructs Boltzmann Generator, i.e. normalizing flow to sample target density

        Parameters
        ----------
        prior : object
            Prior distribution implementing the energy() and sample() functions
        flow : Flow object
            Flow that can be evaluated forward and reverse
        target : object
            Target distribution implementing the energy() function
        """
        super().__init__(
            target.event_shapes if target is not None else prior.event_shapes
        )
        self._prior = prior
        self._flow = flow
        self._target = target

    @property
    def flow(self):
        return self._flow

    @property
    def prior(self):
        return self._prior

    def sample(
        self,
        n_samples,
        temperature=1.0,
        with_latent=False,
        with_dlogp=False,
        with_energy=False,
        with_log_weights=False,
        with_weights=False,
    ):
        z = self._prior.sample(n_samples, temperature=temperature)
<<<<<<< HEAD
        z = pack_tensor_in_tuple(z)
        *results, dlogp = self._flow(*z, temperature=temperature)
        results = list(results)
=======
        if isinstance(z, torch.Tensor):
            z = (z,)
        *x, dlogp = self._flow(*z, temperature=temperature)
        results = list(x)
>>>>>>> 96f065aa

        if with_latent:
            results.append(*z)
        if with_dlogp:
            results.append(dlogp)
        if with_energy:
            energy = self._prior.energy(*z, temperature=temperature) + dlogp
            results.append(energy)
        if with_log_weights or with_weights:
            target_energy = self._target.energy(*x, temperature=temperature)
            bg_energy = self._prior.energy(*z, temperature=temperature) + dlogp
            log_weights = bg_energy - target_energy
            if with_log_weights:
                results.append(log_weights)
            weights = torch.softmax(log_weights, dim=0).view(-1)
            if with_weights:
                results.append(weights)
        if len(results) > 1:
            return (*results,)
        else:
            return results[0]

    def energy(self, *x, temperature=1.0):
        return unormalized_nll(self._prior, self._flow, *x, temperature=temperature)

    def kldiv(self, n_samples, temperature=1.0):
        return unnormalized_kl_div(
            self._prior, self._flow, self._target, n_samples, temperature=temperature
        )

    def log_weights(self, *x, temperature=1.0, normalize=True):
        return log_weights(
            *x,
            prior=self._prior,
            flow=self._flow,
            target=self._target,
            temperature=temperature,
            normalize=normalize
        )

    def log_weights_given_latent(self, x, z, dlogp, temperature=1.0, normalize=True):
        return log_weights_given_latent(
            x, z, dlogp, self._prior, self._target, temperature=temperature, normalize=normalize
        )

    def trigger(self, function_name):
        return self.flow.trigger(function_name)<|MERGE_RESOLUTION|>--- conflicted
+++ resolved
@@ -86,16 +86,9 @@
         with_weights=False,
     ):
         z = self._prior.sample(n_samples, temperature=temperature)
-<<<<<<< HEAD
         z = pack_tensor_in_tuple(z)
-        *results, dlogp = self._flow(*z, temperature=temperature)
-        results = list(results)
-=======
-        if isinstance(z, torch.Tensor):
-            z = (z,)
         *x, dlogp = self._flow(*z, temperature=temperature)
         results = list(x)
->>>>>>> 96f065aa
 
         if with_latent:
             results.append(*z)
