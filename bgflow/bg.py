import torch

from .distribution.energy import Energy
from .distribution.sampling import Sampler
from .utils.types import pack_tensor_in_tuple

__all__ = [
    "BoltzmannGenerator", "unnormalized_kl_div", "unormalized_nll",
    "sampling_efficiency", "effective_sample_size", "log_weights",
    "log_weights_given_latent"
]


def unnormalized_kl_div(prior, flow, target, n_samples, temperature=1.0):
    z = prior.sample(n_samples, temperature=temperature)
    z = pack_tensor_in_tuple(z)
    *x, dlogp = flow(*z, temperature=temperature)
    return target.energy(*x, temperature=temperature) - dlogp


def unormalized_nll(prior, flow, *x, temperature=1.0):
    *z, neg_dlogp = flow(*x, inverse=True, temperature=temperature)
    return prior.energy(*z, temperature=temperature) - neg_dlogp


def log_weights(*x, prior, flow, target, temperature=1.0, normalize=True):
    *z, neg_dlogp = flow(*x, inverse=True, temperature=temperature)
    return log_weights_given_latent(
        x, z, -neg_dlogp, prior, target, temperature=temperature, normalize=normalize
    )


def log_weights_given_latent(x, z, dlogp, prior, target, temperature=1.0, normalize=True):
    x = pack_tensor_in_tuple(x)
    z = pack_tensor_in_tuple(z)
    logw = (
        prior.energy(*z, temperature=temperature)
        + dlogp
        - target.energy(*x, temperature=temperature)
    )
    if normalize:
        logw = logw - torch.logsumexp(logw, dim=0)
    return logw.view(-1)


def effective_sample_size(log_weights):
    """Kish effective sample size; log weights don't have to be normalized"""
    return torch.exp(2*torch.logsumexp(log_weights, dim=0) - torch.logsumexp(2*log_weights, dim=0))


def sampling_efficiency(log_weights):
    """Kish effective sample size / sample size; log weights don't have to be normalized"""
    return effective_sample_size(log_weights) / len(log_weights)


class BoltzmannGenerator(Energy, Sampler):
    def __init__(self, prior, flow, target):
        """ Constructs Boltzmann Generator, i.e. normalizing flow to sample target density

        Parameters
        ----------
        prior : object
            Prior distribution implementing the energy() and sample() functions
        flow : Flow object
            Flow that can be evaluated forward and reverse
        target : object
            Target distribution implementing the energy() function
        """
        super().__init__(
            target.event_shapes if target is not None else prior.event_shapes
        )
        self._prior = prior
        self._flow = flow
        self._target = target

    @property
    def flow(self):
        return self._flow

    @property
    def prior(self):
        return self._prior

    def sample(
        self,
        n_samples,
        temperature=1.0,
        with_latent=False,
        with_dlogp=False,
        with_energy=False,
        with_log_weights=False,
        with_weights=False,
    ):
        z = self._prior.sample(n_samples, temperature=temperature)
<<<<<<< HEAD
        if isinstance(z, torch.Tensor):
            z = (z,)
        *x, dlogp = self._flow(*z, temperature=temperature)
        results = list(x)
=======
        z = pack_tensor_in_tuple(z)
        *results, dlogp = self._flow(*z, temperature=temperature)
        results = list(results)
>>>>>>> acc25d6c

        if with_latent:
            results.append(*z)
        if with_dlogp:
            results.append(dlogp)
        if with_energy:
            energy = self._prior.energy(*z, temperature=temperature) + dlogp
            results.append(energy)
        if with_log_weights or with_weights:
            target_energy = self._target.energy(*x, temperature=temperature)
            bg_energy = self._prior.energy(*z, temperature=temperature) + dlogp
            log_weights = bg_energy - target_energy
            if with_log_weights:
                results.append(log_weights)
            weights = torch.softmax(log_weights, dim=0).view(-1)
            if with_weights:
                results.append(weights)
        if len(results) > 1:
            return (*results,)
        else:
            return results[0]

    def energy(self, *x, temperature=1.0):
        return unormalized_nll(self._prior, self._flow, *x, temperature=temperature)

    def kldiv(self, n_samples, temperature=1.0):
        return unnormalized_kl_div(
            self._prior, self._flow, self._target, n_samples, temperature=temperature
        )

    def log_weights(self, *x, temperature=1.0, normalize=True):
        return log_weights(
            *x,
            prior=self._prior,
            flow=self._flow,
            target=self._target,
            temperature=temperature,
            normalize=normalize
        )

    def log_weights_given_latent(self, x, z, dlogp, temperature=1.0, normalize=True):
        return log_weights_given_latent(
            x, z, dlogp, self._prior, self._target, temperature=temperature, normalize=normalize
        )

    def trigger(self, function_name):
        return self.flow.trigger(function_name)<|MERGE_RESOLUTION|>--- conflicted
+++ resolved
@@ -92,16 +92,9 @@
         with_weights=False,
     ):
         z = self._prior.sample(n_samples, temperature=temperature)
-<<<<<<< HEAD
-        if isinstance(z, torch.Tensor):
-            z = (z,)
+        z = pack_tensor_in_tuple(z)
         *x, dlogp = self._flow(*z, temperature=temperature)
         results = list(x)
-=======
-        z = pack_tensor_in_tuple(z)
-        *results, dlogp = self._flow(*z, temperature=temperature)
-        results = list(results)
->>>>>>> acc25d6c
 
         if with_latent:
             results.append(*z)
