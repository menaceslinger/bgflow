from .base import *
from .double_well import *
from .particles import *
from .lennard_jones import *
from .openmm import *
from .multi_double_well_potential import *
<<<<<<< HEAD
from .linlogcut import *
=======
from .linlogcut import *
from .openmm import *
>>>>>>> b206e842
<|MERGE_RESOLUTION|>--- conflicted
+++ resolved
@@ -4,9 +4,5 @@
 from .lennard_jones import *
 from .openmm import *
 from .multi_double_well_potential import *
-<<<<<<< HEAD
-from .linlogcut import *
-=======
 from .linlogcut import *
 from .openmm import *
->>>>>>> b206e842
